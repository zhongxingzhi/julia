.. _stdlib-linalg:

Linear Algebra
--------------

.. module:: Base.LinAlg

.. currentmodule:: Base

Linear algebra functions in Julia are largely implemented by calling functions from `LAPACK <http://www.netlib.org/lapack/>`_.  Sparse factorizations call functions from `SuiteSparse <http://www.suitesparse.com/>`_.

.. function:: *(A, B)
   :noindex:

   Matrix multiplication

.. function:: \\(A, B)
   :noindex:

   Matrix division using a polyalgorithm. For input matrices ``A`` and ``B``, the result ``X`` is such that ``A*X == B`` when ``A`` is square.  The solver that is used depends upon the structure of ``A``.  A direct solver is used for upper- or lower triangular ``A``.  For Hermitian ``A`` (equivalent to symmetric ``A`` for non-complex ``A``) the ``BunchKaufman`` factorization is used.  Otherwise an LU factorization is used. For rectangular ``A`` the result is the minimum-norm least squares solution computed by reducing ``A`` to bidiagonal form and solving the bidiagonal least squares problem.  For sparse, square ``A`` the LU factorization (from UMFPACK) is used.

.. function:: dot(x, y)

   Compute the dot product. For complex vectors, the first vector is conjugated.

.. function:: cross(x, y)

   Compute the cross product of two 3-vectors.

.. function:: rref(A)

   Compute the reduced row echelon form of the matrix A.

.. function:: factorize(A)

   Compute a convenient factorization (including LU, Cholesky, Bunch-Kaufman, Triangular) of A, based upon the type of the input matrix. The return value can then be reused for efficient solving of multiple systems. For example: ``A=factorize(A); x=A\\b; y=A\\C``.

.. function:: factorize!(A)

   ``factorize!`` is the same as :func:`factorize`, but saves space by overwriting the input ``A``, instead of creating a copy.

.. function:: lu(A) -> L, U, p

   Compute the LU factorization of ``A``, such that ``A[p,:] = L*U``.

.. function:: lufact(A, [pivot=true]) -> F

   Compute the LU factorization of ``A``. The return type of ``F`` depends on the type of ``A``. In most cases, if ``A`` is a subtype ``S`` of AbstractMatrix with an element type ``T``` supporting ``+``, ``-``, ``*`` and ``/`` the return type is ``LU{T,S{T}}``. If pivoting is chosen (default) the element type should also support ``abs`` and ``<``. When ``A`` is sparse and have element of type ``Float32``, ``Float64``, ``Complex{Float32}``, or ``Complex{Float64}`` the return type is ``UmfpackLU``. Some examples are shown in the table below.

      ======================= ========================= ========================================
      Type of input ``A``     Type of output ``F``      Relationship between ``F`` and ``A``
      ----------------------- ------------------------- ----------------------------------------
      :func:`Matrix`           ``LU``                   ``F[:L]*F[:U] == A[F[:p], :]``
      :func:`Tridiagonal`      ``LU{T,Tridiagonal{T}}``  N/A
      :func:`SparseMatrixCSC`  ``UmfpackLU``            ``F[:L]*F[:U] == Rs .* A[F[:p], F[:q]]``
      ======================= ========================= ========================================

   The individual components of the factorization ``F`` can be accessed by indexing:

      =========== ======================================= ====== ======================== =============
      Component   Description                             ``LU`` ``LU{T,Tridiagonal{T}}`` ``UmfpackLU``
      ----------- --------------------------------------- ------ ------------------------ -------------
      ``F[:L]``   ``L`` (lower triangular) part of ``LU``    ✓                                     ✓
      ``F[:U]``   ``U`` (upper triangular) part of ``LU``    ✓                                     ✓
      ``F[:p]``   (right) permutation ``Vector``             ✓                                     ✓
      ``F[:P]``   (right) permutation ``Matrix``             ✓              
      ``F[:q]``   left permutation ``Vector``                                                      ✓
      ``F[:Rs]``  ``Vector`` of scaling factors                                                    ✓
      ``F[:(:)]`` ``(L,U,p,q,Rs)`` components                                                      ✓
      =========== ======================================= ====== ======================== =============

      ================== ====== ======================== =============
      Supported function ``LU`` ``LU{T,Tridiagonal{T}}`` ``UmfpackLU``
      ------------------ ------ ------------------------ -------------
           ``/``            ✓
           ``\``            ✓                       ✓             ✓
           ``cond``         ✓                                     ✓
           ``det``          ✓                       ✓             ✓
           ``size``         ✓                       ✓
      ================== ====== ======================== =============

.. function:: lufact!(A) -> LU

   ``lufact!`` is the same as :func:`lufact`, but saves space by overwriting the input A, instead of creating a copy.  For sparse ``A`` the ``nzval`` field is not overwritten but the index fields, ``colptr`` and ``rowval`` are decremented in place, converting from 1-based indices to 0-based indices.

.. function:: chol(A, [LU]) -> F

   Compute the Cholesky factorization of a symmetric positive definite matrix ``A`` and return the matrix ``F``. If ``LU`` is ``:L`` (Lower), ``A = L*L'``. If ``LU`` is ``:U`` (Upper), ``A = R'*R``.

.. function:: cholfact(A, [LU,][pivot=false,][tol=-1.0]) -> Cholesky

   Compute the Cholesky factorization of a dense symmetric positive (semi)definite matrix ``A`` and return either a ``Cholesky`` if ``pivot=false`` or ``CholeskyPivoted`` if ``pivot=true``. ``LU`` may be ``:L`` for using the lower part or ``:U`` for the upper part. The default is to use ``:U``. The triangular matrix can be obtained from the factorization ``F`` with: ``F[:L]`` and ``F[:U]``. The following functions are available for ``Cholesky`` objects: ``size``, ``\``, ``inv``, ``det``. For ``CholeskyPivoted`` there is also defined a ``rank``. If ``pivot=false`` a ``PosDefException`` exception is thrown in case the matrix is not positive definite. The argument ``tol`` determines the tolerance for determining the rank. For negative values, the tolerance is the machine precision.

.. function:: cholfact(A, [ll]) -> CholmodFactor

   Compute the sparse Cholesky factorization of a sparse matrix ``A``.  If ``A`` is Hermitian its Cholesky factor is determined.  If ``A`` is not Hermitian the Cholesky factor of ``A*A'`` is determined. A fill-reducing permutation is used.  Methods for ``size``, ``solve``, ``\``, ``findn_nzs``, ``diag``, ``det`` and ``logdet``.  One of the solve methods includes an integer argument that can be used to solve systems involving parts of the factorization only.  The optional boolean argument, ``ll`` determines whether the factorization returned is of the ``A[p,p] = L*L'`` form, where ``L`` is lower triangular or ``A[p,p] = L*Diagonal(D)*L'`` form where ``L`` is unit lower triangular and ``D`` is a non-negative vector.  The default is LDL.

.. function:: cholfact!(A, [LU,][pivot=false,][tol=-1.0]) -> Cholesky

   ``cholfact!`` is the same as :func:`cholfact`, but saves space by overwriting the input ``A``, instead of creating a copy.

.. function:: ldltfact(A) -> LDLtFactorization

   Compute a factorization of a positive definite matrix ``A`` such that ``A=L*Diagonal(d)*L'`` where ``L`` is a unit lower triangular matrix and ``d`` is a vector with non-negative elements.

.. function:: qr(A, [pivot=false,][thin=true]) -> Q, R, [p]

   Compute the (pivoted) QR factorization of ``A`` such that either ``A = Q*R`` or ``A[:,p] = Q*R``. Also see ``qrfact``. The default is to compute a thin factorization. Note that ``R`` is not extended with zeros when the full ``Q`` is requested. 

.. function:: qrfact(A,[pivot=false]) -> F

   Computes the QR factorization of ``A``. The return type of ``F`` depends on the element type of ``A`` and whether pivoting is specified (with ``pivot=true``).

      ================ ================= ========= =====================================
      Return type      ``eltype(A)``     ``pivot``  Relationship between ``F`` and ``A``
      ---------------- ----------------- --------- -------------------------------------
      ``QR``           not ``BlasFloat`` either     ``A==F[:Q]*F[:R]``
      ``QRCompactWY``  ``BlasFloat``     ``true``   ``A==F[:Q]*F[:R]``
      ``QRPivoted``    ``BlasFloat``     ``false``  ``A[:,F[:p]]==F[:Q]*F[:R]``
      ================ ================= ========= =====================================

   ``BlasFloat`` refers to any of: ``Float32``, ``Float64``, ``Complex64`` or ``Complex128``.

   The individual components of the factorization ``F`` can be accessed by indexing:

      =========== ============================================= ================== ===================== ==================
      Component   Description                                   ``QR``             ``QRCompactWY``       ``QRPivoted``
      ----------- --------------------------------------------- ------------------ --------------------- ------------------
      ``F[:Q]``   ``Q`` (orthogonal/unitary) part of ``QR``      ✓ (``QRPackedQ``)  ✓ (``QRCompactWYQ``)  ✓ (``QRPackedQ``)
      ``F[:R]``   ``R`` (upper right triangular) part of ``QR``  ✓                  ✓                     ✓
      ``F[:p]``   pivot ``Vector``                                                                        ✓
      ``F[:P]``   (pivot) permutation ``Matrix``                                                          ✓
      =========== ============================================= ================== ===================== ==================

   The following functions are available for the ``QR`` objects: ``size``, ``\``. When ``A`` is rectangular, ``\`` will return a least squares solution and if the solution is not unique, the one with smallest norm is returned.

   Multiplication with respect to either thin or full ``Q`` is allowed, i.e. both ``F[:Q]*F[:R]`` and ``F[:Q]*A`` are supported. A ``Q`` matrix can be converted into a regular matrix with :func:`full` which has a named argument ``thin``.

   .. note::

      ``qrfact`` returns multiple types because LAPACK uses several representations that minimize the memory storage requirements of products of Householder elementary reflectors, so that the ``Q`` and ``R`` matrices can be stored compactly rather as two separate dense matrices.

      The data contained in ``QR`` or ``QRPivoted`` can be used to construct the ``QRPackedQ`` type, which is a compact representation of the rotation matrix:

         .. math::

            Q = \prod_{i=1}^{\min(m,n)} (I - \tau_i v_i v_i^T)

      where :math:`\tau_i` is the scale factor and :math:`v_i` is the projection vector associated with the :math:`i^{th}` Householder elementary reflector.

      The data contained in ``QRCompactWY`` can be used to construct the ``QRCompactWYQ`` type, which is a compact representation of the rotation matrix

         .. math::

            Q = I + Y T Y^T

      where ``Y`` is :math:`m \times r` lower trapezoidal and ``T`` is :math:`r \times r` upper triangular. The *compact WY* representation [Schreiber1989]_ is not to be confused with the older, *WY* representation [Bischof1987]_. (The LAPACK documentation uses ``V`` in lieu of ``Y``.)

   .. [Bischof1987] C Bischof and C Van Loan, The WY representation for products of Householder matrices, SIAM J Sci Stat Comput 8 (1987), s2-s13. doi:10.1137/0908009
   .. [Schreiber1989] R Schreiber and C Van Loan, A storage-efficient WY representation for products of Householder transformations, SIAM J Sci Stat Comput 10 (1989), 53-57. doi:10.1137/0910005

.. function:: qrfact!(A,[pivot=false])

   ``qrfact!`` is the same as :func:`qrfact`, but saves space by overwriting the input ``A``, instead of creating a copy.

.. function:: bkfact(A) -> BunchKaufman

   Compute the Bunch-Kaufman [Bunch1977]_ factorization of a real symmetric or complex Hermitian matrix ``A`` and return a ``BunchKaufman`` object. The following functions are available for ``BunchKaufman`` objects: ``size``, ``\``, ``inv``, ``issym``, ``ishermitian``.

.. [Bunch1977] J R Bunch and L Kaufman, Some stable methods for calculating inertia and solving symmetric linear systems, Mathematics of Computation 31:137 (1977), 163-179. `url <http://www.ams.org/journals/mcom/1977-31-137/S0025-5718-1977-0428694-0>`_.

.. function:: bkfact!(A) -> BunchKaufman

   ``bkfact!`` is the same as :func:`bkfact`, but saves space by overwriting the input ``A``, instead of creating a copy.

.. function:: sqrtm(A)

   Compute the matrix square root of ``A``. If ``B = sqrtm(A)``, then ``B*B == A`` within roundoff error.

   ``sqrtm`` uses a polyalgorithm, computing the matrix square root using Schur factorizations (:func:`schurfact`) unless it detects the matrix to be Hermitian or real symmetric, in which case it computes the matrix square root from an eigendecomposition (:func:`eigfact`). In the latter situation for positive definite matrices, the matrix square root has ``Real`` elements, otherwise it has ``Complex`` elements.

.. function:: eig(A,[irange,][vl,][vu,][permute=true,][scale=true]) -> D, V

<<<<<<< HEAD
   Wrapper around ``eigfact`` extracting all parts the factorization to a tuple. Direct use of ``eigfact`` is therefore generally more efficient. Computes eigenvalues and eigenvectors of ``A``. See :func:`eigfact` for details on adiitional arguments.
=======
   Compute eigenvalues and eigenvectors of ``A``. See :func:`eigfact` for details on the ``balance`` keyword argument. Example::
   
      julia> a = [1.0 0.0 0.0; 0.0 3.0 0.0; 0.0 0.0 18.0]
      julia> eig(a)
      ([1.0,3.0,18.0],
      3x3 Array{Float64,2}:
       1.0  0.0  0.0
       0.0  1.0  0.0
       0.0  0.0  1.0)
>>>>>>> 72a0d3f0

.. function:: eig(A, B) -> D, V

   Wrapper around ``eigfact`` extracting all parts the factorization to a tuple. Direct use of ``eigfact`` is therefore generally more efficient. Computes generalized eigenvalues and vectors of ``A`` with respect to ``B``.

.. function:: eigvals(A,[irange,][vl,][vu])

   Returns the eigenvalues of ``A``. If ``A`` is ``Symmetric``, ``Hermitian`` or ``SymTridiagonal``, it is possible to calculate only a subset of the eigenvalues by specifying either a `UnitRange`` ``irange`` covering indices of the sorted eigenvalues or a pair ``vl`` and ``vu`` for the lower and upper boundaries of the eigenvalues.

   For general non-symmetric matrices it is possible to specify how the matrix is balanced before the eigenvector calculation. The option ``permute=true`` permutes the matrix to become closer to upper triangular, and ``scale=true`` scales the matrix by its diagonal elements to make rows and columns more equal in norm. The default is ``true`` for both options.

.. function:: eigmax(A)

   Returns the largest eigenvalue of ``A``.

.. function:: eigmin(A)

   Returns the smallest eigenvalue of ``A``.

.. function:: eigvecs(A, [eigvals,][permute=true,][scale=true])

   Returns the eigenvectors of ``A``.
   The ``permute`` and ``scale`` keywords are the same as for :func:`eigfact`.

   For ``SymTridiagonal`` matrices, if the optional vector of eigenvalues ``eigvals`` is specified, returns the specific corresponding eigenvectors.

.. function:: eigfact(A,[il,][iu,][vl,][vu,][permute=true,][scale=true])

   Compute the eigenvalue decomposition of ``A`` and return an ``Eigen`` object. If ``F`` is the factorization object, the eigenvalues can be accessed with ``F[:values]`` and the eigenvectors with ``F[:vectors]``. The following functions are available for ``Eigen`` objects: ``inv``, ``det``.
   
   If ``A`` is ``Symmetric``, ``Hermitian`` or ``SymTridiagonal``, it is possible to calculate only a subset of the eigenvalues by specifying either a `UnitRange`` ``irange`` covering indices of the sorted eigenvalues or a pair ``vl`` and ``vu`` for the lower and upper boundaries of the eigenvalues. 

   For general non-symmetric matrices it is possible to specify how the matrix is balanced before the eigenvector calculation. The option ``permute=true`` permutes the matrix to become closer to upper triangular, and ``scale=true`` scales the matrix by its diagonal elements to make rows and columns more equal in norm. The default is ``true`` for both options.

.. function:: eigfact(A, B)

   Compute the generalized eigenvalue decomposition of ``A`` and ``B`` and return an ``GeneralizedEigen`` object. If ``F`` is the factorization object, the eigenvalues can be accessed with ``F[:values]`` and the eigenvectors with ``F[:vectors]``.

.. function:: eigfact!(A, [B])

   ``eigfact!`` is the same as :func:`eigfact`, but saves space by overwriting the input A (and B), instead of creating a copy.

.. function:: hessfact(A)

   Compute the Hessenberg decomposition of ``A`` and return a ``Hessenberg`` object. If ``F`` is the factorization object, the unitary matrix can be accessed with ``F[:Q]`` and the Hessenberg matrix with ``F[:H]``. When ``Q`` is extracted, the resulting type is the ``HessenbergQ`` object, and may be converted to a regular matrix with :func:`full`.

.. function:: hessfact!(A)

   ``hessfact!`` is the same as :func:`hessfact`, but saves space by overwriting the input A, instead of creating a copy.

.. function:: schurfact(A) -> Schur

   Computes the Schur factorization of the matrix ``A``. The (quasi) triangular Schur factor can be obtained from the ``Schur`` object ``F`` with either ``F[:Schur]`` or ``F[:T]`` and the unitary/orthogonal Schur vectors can be obtained with ``F[:vectors]`` or ``F[:Z]`` such that ``A=F[:vectors]*F[:Schur]*F[:vectors]'``. The eigenvalues of ``A`` can be obtained with ``F[:values]``.

.. function:: schurfact!(A)

   Computer the Schur factorization of ``A``, overwriting ``A`` in the process. See :func:`schurfact`

.. function:: schur(A) -> Schur[:T], Schur[:Z], Schur[:values]

   See :func:`schurfact`

.. function:: schurfact(A, B) -> GeneralizedSchur

   Computes the Generalized Schur (or QZ) factorization of the matrices ``A`` and ``B``. The (quasi) triangular Schur factors can be obtained from the ``Schur`` object ``F`` with ``F[:S]`` and ``F[:T]``, the left unitary/orthogonal Schur vectors can be obtained with ``F[:left]`` or ``F[:Q]`` and the right unitary/orthogonal Schur vectors can be obtained with ``F[:right]`` or ``F[:Z]`` such that ``A=F[:left]*F[:S]*F[:right]'`` and ``B=F[:left]*F[:T]*F[:right]'``. The generalized eigenvalues of ``A`` and ``B`` can be obtained with ``F[:alpha]./F[:beta]``.

.. function:: schur(A,B) -> GeneralizedSchur[:S], GeneralizedSchur[:T], GeneralizedSchur[:Q], GeneralizedSchur[:Z]

   See :func:`schurfact`

.. function:: svdfact(A, [thin=true]) -> SVD

   Compute the Singular Value Decomposition (SVD) of ``A`` and return an ``SVD`` object. ``U``, ``S``, ``V`` and ``Vt`` can be obtained from the factorization ``F`` with ``F[:U]``, ``F[:S]``, ``F[:V]`` and ``F[:Vt]``, such that ``A = U*diagm(S)*Vt``. If ``thin`` is ``true``, an economy mode decomposition is returned. The algorithm produces ``Vt`` and hence ``Vt`` is more efficient to extract than ``V``. The default is to produce a thin decomposition.

.. function:: svdfact!(A, [thin=true]) -> SVD

   ``svdfact!`` is the same as :func:`svdfact`, but saves space by overwriting the input A, instead of creating a copy. If ``thin`` is ``true``, an economy mode decomposition is returned. The default is to produce a thin decomposition.

.. function:: svd(A, [thin=true]) -> U, S, V

   Wrapper around ``svdfact`` extracting all parts the factorization to a tuple. Direct use of ``svdfact`` is therefore generally more efficient. Computes the SVD of A, returning ``U``, vector ``S``, and ``V`` such that ``A == U*diagm(S)*V'``. If ``thin`` is ``true``, an economy mode decomposition is returned. The default is to produce a thin decomposition.

.. function:: svdvals(A)

   Returns the singular values of ``A``.

.. function:: svdvals!(A)

   Returns the singular values of ``A``, while saving space by overwriting the input.

.. function:: svdfact(A, B) -> GeneralizedSVD

   Compute the generalized SVD of ``A`` and ``B``, returning a ``GeneralizedSVD`` Factorization object ``F``, such that ``A = F[:U]*F[:D1]*F[:R0]*F[:Q]'`` and ``B = F[:V]*F[:D2]*F[:R0]*F[:Q]'``.

.. function:: svd(A, B) -> U, V, Q, D1, D2, R0

   Wrapper around ``svdfact`` extracting all parts the factorization to a tuple. Direct use of ``svdfact`` is therefore generally more efficient. The function returns the generalized SVD of ``A`` and ``B``, returning ``U``, ``V``, ``Q``, ``D1``, ``D2``, and ``R0`` such that ``A = U*D1*R0*Q'`` and ``B = V*D2*R0*Q'``.

.. function:: svdvals(A, B)

   Return only the singular values from the generalized singular value decomposition of ``A`` and ``B``.

.. function:: triu(M)

   Upper triangle of a matrix.

.. function:: triu!(M)

   Upper triangle of a matrix, overwriting ``M`` in the process.

.. function:: tril(M)

   Lower triangle of a matrix.

.. function:: tril!(M)

   Lower triangle of a matrix, overwriting ``M`` in the process.

.. function:: diagind(M[, k])

   A ``Range`` giving the indices of the ``k``-th diagonal of the matrix ``M``.

.. function:: diag(M[, k])

   The ``k``-th diagonal of a matrix, as a vector. Use ``diagm`` to construct a diagonal matrix.

.. function:: diagm(v[, k])

   Construct a diagonal matrix and place ``v`` on the ``k``-th diagonal.

.. function:: scale(A, b), scale(b, A)

   Scale an array ``A`` by a scalar ``b``, returning a new array.

   If ``A`` is a matrix and ``b`` is a vector, then ``scale(A,b)``
   scales each column ``i`` of ``A`` by ``b[i]`` (similar to
   ``A*diagm(b)``), while ``scale(b,A)`` scales each row ``i`` of
   ``A`` by ``b[i]`` (similar to ``diagm(b)*A``), returning a new array.

   Note: for large ``A``, ``scale`` can be much faster than ``A .* b`` or
   ``b .* A``, due to the use of BLAS.

.. function:: scale!(A, b), scale!(b, A)

   Scale an array ``A`` by a scalar ``b``, similar to :func:`scale` but
   overwriting ``A`` in-place.

   If ``A`` is a matrix and ``b`` is a vector, then ``scale!(A,b)``
   scales each column ``i`` of ``A`` by ``b[i]`` (similar to
   ``A*diagm(b)``), while ``scale!(b,A)`` scales each row ``i`` of
   ``A`` by ``b[i]`` (similar to ``diagm(b)*A``), again operating in-place
   on ``A``.

.. function:: Tridiagonal(dl, d, du)

   Construct a tridiagonal matrix from the lower diagonal, diagonal, and upper diagonal, respectively.  The result is of type ``Tridiagonal`` and provides efficient specialized linear solvers, but may be converted into a regular matrix with :func:`full`.

.. function:: Bidiagonal(dv, ev, isupper)

   Constructs an upper (``isupper=true``) or lower (``isupper=false``) bidiagonal matrix
   using the given diagonal (``dv``) and off-diagonal (``ev``) vectors.  The result is of type ``Bidiagonal`` and provides efficient specialized linear solvers, but may be converted into a regular matrix with :func:`full`.

.. function:: SymTridiagonal(d, du)

   Construct a real symmetric tridiagonal matrix from the diagonal and upper diagonal, respectively. The result is of type ``SymTridiagonal`` and provides efficient specialized eigensolvers, but may be converted into a regular matrix with :func:`full`.

.. function:: Woodbury(A, U, C, V)

   Construct a matrix in a form suitable for applying the Woodbury matrix identity.

.. function:: rank(M)

   Compute the rank of a matrix.

.. function:: norm(A, [p])

   Compute the ``p``-norm of a vector or the operator norm of a matrix ``A``, defaulting to the ``p=2``-norm.

   For vectors, ``p`` can assume any numeric value (even though not all values produce a mathematically valid vector norm). In particular, ``norm(A, Inf)`` returns the largest value in ``abs(A)``, whereas ``norm(A, -Inf)`` returns the smallest.

   For matrices, valid values of ``p`` are ``1``, ``2``, or ``Inf``. Use :func:`vecnorm` to compute the Frobenius norm.

.. function:: vecnorm(A, [p])

   For any iterable container ``A`` (including arrays of any dimension)
   of numbers, compute the ``p``-norm (defaulting to ``p=2``) as if ``A``
   were a vector of the corresponding length.

   For example, if ``A`` is a matrix and ``p=2``, then this is equivalent
   to the Frobenius norm.

.. function:: cond(M, [p])

   Condition number of the matrix ``M``, computed using the operator ``p``-norm. Valid values for ``p`` are ``1``, ``2`` (default), or ``Inf``.

.. function:: condskeel(M, [x, p])

   .. math::
      \kappa_S(M, p) & = \left\Vert \left\vert M \right\vert \left\vert M^{-1} \right\vert  \right\Vert_p \\
      \kappa_S(M, x, p) & = \left\Vert \left\vert M \right\vert \left\vert M^{-1} \right\vert \left\vert x \right\vert \right\Vert_p

   Skeel condition number :math:`\kappa_S` of the matrix ``M``, optionally with respect to the vector ``x``, as computed using the operator ``p``-norm. ``p`` is ``Inf`` by default, if not provided. Valid values for ``p`` are ``1``, ``2``, or ``Inf``.

   This quantity is also known in the literature as the Bauer condition number, relative condition number, or componentwise relative condition number.

.. function:: trace(M)

   Matrix trace

.. function:: det(M)

   Matrix determinant

.. function:: logdet(M)

   Log of matrix determinant. Equivalent to ``log(det(M))``, but may provide increased accuracy and/or speed.

.. function:: inv(M)

   Matrix inverse

.. function:: pinv(M)

   Moore-Penrose pseudoinverse

.. function:: null(M)

   Basis for nullspace of ``M``.

.. function:: repmat(A, n, m)

   Construct a matrix by repeating the given matrix ``n`` times in dimension 1 and ``m`` times in dimension 2.

.. function:: repeat(A, inner = Int[], outer = Int[])

   Construct an array by repeating the entries of ``A``. The i-th element of ``inner`` specifies the number of times that the individual entries of the i-th dimension of ``A`` should be repeated. The i-th element of ``outer`` specifies the number of times that a slice along the i-th dimension of ``A`` should be repeated.

.. function:: kron(A, B)

   Kronecker tensor product of two vectors or two matrices.

.. function:: blkdiag(A...)

   Concatenate matrices block-diagonally. Currently only implemented for sparse matrices.

.. function:: linreg(x, y)

   Determine parameters ``[a, b]`` that minimize the squared error between ``y`` and ``a+b*x``.

.. function:: linreg(x, y, w)

   Weighted least-squares linear regression.

.. function:: expm(A)

   Matrix exponential.

.. function:: issym(A)

   Test whether a matrix is symmetric.

.. function:: isposdef(A)

   Test whether a matrix is positive definite.

.. function:: isposdef!(A)

   Test whether a matrix is positive definite, overwriting ``A`` in the processes.

.. function:: istril(A)

   Test whether a matrix is lower triangular.

.. function:: istriu(A)

   Test whether a matrix is upper triangular.

.. function:: ishermitian(A)

   Test whether a matrix is Hermitian.

.. function:: transpose(A)

   The transposition operator (``.'``).

.. function:: ctranspose(A)

   The conjugate transposition operator (``'``).

.. function:: eigs(A; nev=6, which="LM", tol=0.0, maxiter=1000, sigma=nothing, ritzvec=true, op_part=:real,v0=zeros((0,))) -> (d,[v,],nconv,niter,nmult,resid)

   ``eigs`` computes eigenvalues ``d`` of ``A`` using Lanczos or Arnoldi iterations for real symmetric or general nonsymmetric matrices respectively. The following keyword arguments are supported:
    * ``nev``: Number of eigenvalues
    * ``which``: type of eigenvalues to compute. See the note below.

      ========= ======================================================================================================================
      ``which`` type of eigenvalues
      --------- ----------------------------------------------------------------------------------------------------------------------
      ``"LM"``  eigenvalues of largest magnitude
      ``"SM"``  eigenvalues of smallest magnitude
      ``"LA"``  largest algebraic eigenvalues (real symmetric ``A`` only)
      ``"SA"``  smallest algebraic eigenvalues (real symmetric ``A`` only)
      ``"BE"``  compute half of the eigenvalues from each end of the spectrum, biased in favor of the high end. (symmetric ``A`` only)
      ``"LR"``  eigenvalues of largest real part (nonsymmetric ``A`` only)
      ``"SR"``  eigenvalues of smallest real part (nonsymmetric ``A`` only)
      ``"LI"``  eigenvalues of largest imaginary part (nonsymmetric ``A`` only)
      ``"SI"``  eigenvalues of smallest imaginary part (nonsymmetric ``A`` only)
      ========= ======================================================================================================================

    * ``tol``: tolerance (:math:`tol \le 0.0` defaults to ``DLAMCH('EPS')``)
    * ``maxiter``: Maximum number of iterations
    * ``sigma``: Specifies the level shift used in inverse iteration. If ``nothing`` (default), defaults to ordinary (forward) iterations. Otherwise, find eigenvalues close to ``sigma`` using shift and invert iterations.
    * ``ritzvec``: Returns the Ritz vectors ``v`` (eigenvectors) if ``true``
    * ``op_part``: which part of linear operator to use for real ``A`` (``:real``, ``:imag``)
    * ``v0``: starting vector from which to start the iterations

   ``eigs`` returns the ``nev`` requested eigenvalues in ``d``, the corresponding Ritz vectors ``v`` (only if ``ritzvec=true``), the number of converged eigenvalues ``nconv``, the number of iterations ``niter`` and the number of matrix vector multiplications ``nmult``, as well as the final residual vector ``resid``.
   
   .. note:: The ``sigma`` and ``which`` keywords interact: the description of eigenvalues searched for by ``which`` do _not_ necessarily refer to the eigenvalues of ``A``, but rather the linear operator constructed by the specification of the iteration mode implied by ``sigma``. 

      =============== ================================== ==================================
      ``sigma``       iteration mode                     ``which`` refers to eigenvalues of
      --------------- ---------------------------------- ----------------------------------
      ``nothing``     ordinary (forward)                 :math:`A`
      real or complex inverse with level shift ``sigma`` :math:`(A - \sigma I )^{-1}`
      =============== ================================== ==================================

.. function:: peakflops(n; parallel=false)

   ``peakflops`` computes the peak flop rate of the computer by using BLAS double precision :func:`gemm!`. By default, if no arguments are specified, it multiplies a matrix of size ``n x n``, where ``n = 2000``. If the underlying BLAS is using multiple threads, higher flop rates are realized. The number of BLAS threads can be set with ``blas_set_num_threads(n)``.

   If the keyword argument ``parallel`` is set to ``true``, ``peakflops`` is run in parallel on all the worker processors. The flop rate of the entire parallel computer is returned. When running in parallel, only 1 BLAS thread is used. The argument ``n`` still refers to the size of the problem that is solved on each processor.

BLAS Functions
--------------

.. module:: Base.LinAlg.BLAS

This module provides wrappers for some of the BLAS functions for
linear algebra.  Those BLAS functions that overwrite one of the input
arrays have names ending in ``'!'``.

Usually a function has 4 methods defined, one each for ``Float64``,
``Float32``, ``Complex128`` and ``Complex64`` arrays.

.. currentmodule:: Base.LinAlg.BLAS

.. function:: dot(n, X, incx, Y, incy)

   Dot product of two vectors consisting of ``n`` elements of array
   ``X`` with stride ``incx`` and ``n`` elements of array ``Y`` with
   stride ``incy``.

.. function:: dotu(n, X, incx, Y, incy)

   Dot function for two complex vectors.

.. function:: dotc(n, X, incx, U, incy)

   Dot function for two complex vectors conjugating the first vector.

.. function:: blascopy!(n, X, incx, Y, incy)

   Copy ``n`` elements of array ``X`` with stride ``incx`` to array
   ``Y`` with stride ``incy``.  Returns ``Y``.

.. function:: nrm2(n, X, incx)

   2-norm of a vector consisting of ``n`` elements of array ``X`` with
   stride ``incx``.

.. function:: asum(n, X, incx)

   sum of the absolute values of the first ``n`` elements of array ``X`` with
   stride ``incx``.

.. function:: axpy!(n, a, X, incx, Y, incy)

   Overwrite ``Y`` with ``a*X + Y``.  Returns ``Y``.

.. function:: scal!(n, a, X, incx)

   Overwrite ``X`` with ``a*X``.  Returns ``X``.

.. function:: scal(n, a, X, incx)

   Returns ``a*X``.

.. function:: syrk!(uplo, trans, alpha, A, beta, C)

   Rank-k update of the symmetric matrix ``C`` as ``alpha*A*A.' +
   beta*C`` or ``alpha*A.'*A + beta*C`` according to whether ``trans``
   is 'N' or 'T'.  When ``uplo`` is 'U' the upper triangle of ``C`` is
   updated ('L' for lower triangle).  Returns ``C``.

.. function:: syrk(uplo, trans, alpha, A)

   Returns either the upper triangle or the lower triangle, according
   to ``uplo`` ('U' or 'L'), of ``alpha*A*A.'`` or ``alpha*A.'*A``,
   according to ``trans`` ('N' or 'T').

.. function:: herk!(uplo, trans, alpha, A, beta, C)

   Methods for complex arrays only.  Rank-k update of the Hermitian
   matrix ``C`` as ``alpha*A*A' + beta*C`` or ``alpha*A'*A + beta*C``
   according to whether ``trans`` is 'N' or 'T'.  When ``uplo`` is 'U'
   the upper triangle of ``C`` is updated ('L' for lower triangle).
   Returns ``C``.

.. function:: herk(uplo, trans, alpha, A)

   Methods for complex arrays only.  Returns either the upper triangle
   or the lower triangle, according to ``uplo`` ('U' or 'L'), of
   ``alpha*A*A'`` or ``alpha*A'*A``, according to ``trans`` ('N' or 'T').

.. function:: gbmv!(trans, m, kl, ku, alpha, A, x, beta, y)

   Update vector ``y`` as ``alpha*A*x + beta*y`` or ``alpha*A'*x +
   beta*y`` according to ``trans`` ('N' or 'T').  The matrix ``A`` is
   a general band matrix of dimension ``m`` by ``size(A,2)`` with
   ``kl`` sub-diagonals and ``ku`` super-diagonals. Returns the
   updated ``y``.

.. function:: gbmv(trans, m, kl, ku, alpha, A, x, beta, y)

   Returns ``alpha*A*x`` or ``alpha*A'*x`` according to ``trans`` ('N'
   or 'T'). The matrix ``A`` is a general band matrix of dimension
   ``m`` by ``size(A,2)`` with ``kl`` sub-diagonals and
   ``ku`` super-diagonals.

.. function:: sbmv!(uplo, k, alpha, A, x, beta, y)

   Update vector ``y`` as ``alpha*A*x + beta*y`` where ``A`` is a
   a symmetric band matrix of order ``size(A,2)`` with
   ``k`` super-diagonals stored in the argument ``A``.  The storage
   layout for ``A`` is described the reference BLAS module, level-2
   BLAS at http://www.netlib.org/lapack/explore-html/.

   Returns the updated ``y``.

.. function:: sbmv(uplo, k, alpha, A, x)

   Returns ``alpha*A*x`` where ``A`` is a symmetric band matrix of
   order ``size(A,2)`` with ``k`` super-diagonals stored in the
   argument ``A``.

.. function:: sbmv(uplo, k, A, x)

   Returns ``A*x`` where ``A`` is a symmetric band matrix of
   order ``size(A,2)`` with ``k`` super-diagonals stored in the
   argument ``A``.

.. function:: gemm!(tA, tB, alpha, A, B, beta, C)

   Update ``C`` as ``alpha*A*B + beta*C`` or the other three variants
   according to ``tA`` (transpose ``A``) and ``tB``.  Returns the
   updated ``C``.

.. function:: gemm(tA, tB, alpha, A, B)

   Returns ``alpha*A*B`` or the other three variants
   according to ``tA`` (transpose ``A``) and ``tB``.

.. function:: gemm(tA, tB, A, B)

   Returns ``A*B`` or the other three variants
   according to ``tA`` (transpose ``A``) and ``tB``.

.. function:: gemv!(tA, alpha, A, x, beta, y)

   Update the vector ``y`` as ``alpha*A*x + beta*x`` or
   ``alpha*A'x + beta*x`` according to ``tA`` (transpose ``A``).
   Returns the updated ``y``.

.. function:: gemv(tA, alpha, A, x)

   Returns ``alpha*A*x`` or ``alpha*A'x`` according to ``tA``
   (transpose ``A``).

.. function:: gemv(tA, A, x)

   Returns ``A*x`` or ``A'x`` according to ``tA`` (transpose ``A``).

.. function:: symm!(side, ul, alpha, A, B, beta, C)

   Update ``C`` as ``alpha*A*B + beta*C`` or ``alpha*B*A + beta*C``
   according to ``side``. ``A`` is assumed to be symmetric.  Only the
   ``ul`` triangle of ``A`` is used.  Returns the updated ``C``.

.. function:: symm(side, ul, alpha, A, B)

   Returns ``alpha*A*B`` or ``alpha*B*A`` according to ``side``.
   ``A`` is assumed to be symmetric.  Only the ``ul`` triangle of
   ``A`` is used.

.. function:: symm(side, ul, A, B)

   Returns ``A*B`` or ``B*A`` according to ``side``.  ``A`` is assumed
   to be symmetric.  Only the ``ul`` triangle of ``A`` is used.

.. function:: symm(tA, tB, alpha, A, B)

   Returns ``alpha*A*B`` or the other three variants
   according to ``tA`` (transpose ``A``) and ``tB``.

.. function:: symv!(ul, alpha, A, x, beta, y)

   Update the vector ``y`` as ``alpha*A*y + beta*y``. ``A`` is assumed
   to be symmetric.  Only the ``ul`` triangle of ``A`` is used.
   Returns the updated ``y``.

.. function:: symv(ul, alpha, A, x)

   Returns ``alpha*A*x``. ``A`` is assumed to be symmetric.  Only the
   ``ul`` triangle of ``A`` is used.

.. function:: symv(ul, A, x)

   Returns ``A*x``.  ``A`` is assumed to be symmetric.  Only the
   ``ul`` triangle of ``A`` is used.

.. function:: trmm!(side, ul, tA, dA, alpha, A, B)

   Update ``B`` as ``alpha*A*B`` or one of the other three variants
   determined by ``side`` (A on left or right) and ``tA`` (transpose A).
   Only the ``ul`` triangle of ``A`` is used.  ``dA`` indicates if
   ``A`` is unit-triangular (the diagonal is assumed to be all ones).
   Returns the updated ``B``.

.. function:: trmm(side, ul, tA, dA, alpha, A, B)

   Returns ``alpha*A*B`` or one of the other three variants
   determined by ``side`` (A on left or right) and ``tA`` (transpose A).
   Only the ``ul`` triangle of ``A`` is used.  ``dA`` indicates if
   ``A`` is unit-triangular (the diagonal is assumed to be all ones).

.. function:: trsm!(side, ul, tA, dA, alpha, A, B)

   Overwrite ``B`` with the solution to ``A*X = alpha*B`` or one of
   the other three variants determined by ``side`` (A on left or
   right of ``X``) and ``tA`` (transpose A). Only the ``ul`` triangle
   of ``A`` is used.  ``dA`` indicates if ``A`` is unit-triangular
   (the diagonal is assumed to be all ones).  Returns the updated ``B``.

.. function:: trsm(side, ul, tA, dA, alpha, A, B)

   Returns the solution to ``A*X = alpha*B`` or one of
   the other three variants determined by ``side`` (A on left or
   right of ``X``) and ``tA`` (transpose A). Only the ``ul`` triangle
   of ``A`` is used.  ``dA`` indicates if ``A`` is unit-triangular
   (the diagonal is assumed to be all ones).

.. function:: trmv!(side, ul, tA, dA, alpha, A, b)

   Update ``b`` as ``alpha*A*b`` or one of the other three variants
   determined by ``side`` (A on left or right) and ``tA`` (transpose A).
   Only the ``ul`` triangle of ``A`` is used.  ``dA`` indicates if
   ``A`` is unit-triangular (the diagonal is assumed to be all ones).
   Returns the updated ``b``.

.. function:: trmv(side, ul, tA, dA, alpha, A, b)

   Returns ``alpha*A*b`` or one of the other three variants
   determined by ``side`` (A on left or right) and ``tA`` (transpose A).
   Only the ``ul`` triangle of ``A`` is used.  ``dA`` indicates if
   ``A`` is unit-triangular (the diagonal is assumed to be all ones).

.. function:: trsv!(side, ul, tA, dA, alpha, A, b)

   Overwrite ``b`` with the solution to ``A*X = alpha*b`` or one of
   the other three variants determined by ``side`` (A on left or
   right of ``X``) and ``tA`` (transpose A). Only the ``ul`` triangle
   of ``A`` is used.  ``dA`` indicates if ``A`` is unit-triangular
   (the diagonal is assumed to be all ones).  Returns the updated ``b``.

.. function:: trsv(side, ul, tA, dA, alpha, A, b)

   Returns the solution to ``A*X = alpha*b`` or one of
   the other three variants determined by ``side`` (A on left or
   right of ``X``) and ``tA`` (transpose A). Only the ``ul`` triangle
   of ``A`` is used.  ``dA`` indicates if ``A`` is unit-triangular
   (the diagonal is assumed to be all ones).

.. function:: blas_set_num_threads(n)

   Set the number of threads the BLAS library should use.<|MERGE_RESOLUTION|>--- conflicted
+++ resolved
@@ -181,27 +181,28 @@
 
 .. function:: eig(A,[irange,][vl,][vu,][permute=true,][scale=true]) -> D, V
 
-<<<<<<< HEAD
-   Wrapper around ``eigfact`` extracting all parts the factorization to a tuple. Direct use of ``eigfact`` is therefore generally more efficient. Computes eigenvalues and eigenvectors of ``A``. See :func:`eigfact` for details on adiitional arguments.
-=======
-   Compute eigenvalues and eigenvectors of ``A``. See :func:`eigfact` for details on the ``balance`` keyword argument. Example::
+   Compute eigenvalues and eigenvectors of ``A``. See :func:`eigfact` for details on the ``balance`` keyword argument.
    
-      julia> a = [1.0 0.0 0.0; 0.0 3.0 0.0; 0.0 0.0 18.0]
-      julia> eig(a)
-      ([1.0,3.0,18.0],
-      3x3 Array{Float64,2}:
-       1.0  0.0  0.0
-       0.0  1.0  0.0
-       0.0  0.0  1.0)
->>>>>>> 72a0d3f0
+   Example::
+   
+    julia> eig(a = [1.0 0.0 0.0; 0.0 3.0 0.0; 0.0 0.0 18.0])
+    ([1.0,3.0,18.0],
+    3x3 Array{Float64,2}:
+     1.0  0.0  0.0
+     0.0  1.0  0.0
+     0.0  0.0  1.0)
+   
+   ``eig`` is a wrapper around :func:`eigfact`, extracting all parts of the factorization to a tuple; where possible, using :func:`eigfact` is recommended.
 
 .. function:: eig(A, B) -> D, V
 
-   Wrapper around ``eigfact`` extracting all parts the factorization to a tuple. Direct use of ``eigfact`` is therefore generally more efficient. Computes generalized eigenvalues and vectors of ``A`` with respect to ``B``.
+   Computes generalized eigenvalues and vectors of ``A`` with respect to ``B``.
+    
+   ``eig`` is a wrapper around :func:`eigfact`, extracting all parts of the factorization to a tuple; where possible, using :func:`eigfact` is recommended.
 
 .. function:: eigvals(A,[irange,][vl,][vu])
 
-   Returns the eigenvalues of ``A``. If ``A`` is ``Symmetric``, ``Hermitian`` or ``SymTridiagonal``, it is possible to calculate only a subset of the eigenvalues by specifying either a `UnitRange`` ``irange`` covering indices of the sorted eigenvalues or a pair ``vl`` and ``vu`` for the lower and upper boundaries of the eigenvalues.
+   Returns the eigenvalues of ``A``. If ``A`` is :func:`Symmetric`, :func:`Hermitian` or :func:`SymTridiagonal`, it is possible to calculate only a subset of the eigenvalues by specifying either a :func:`UnitRange` ``irange`` covering indices of the sorted eigenvalues, or a pair ``vl`` and ``vu`` for the lower and upper boundaries of the eigenvalues.
 
    For general non-symmetric matrices it is possible to specify how the matrix is balanced before the eigenvector calculation. The option ``permute=true`` permutes the matrix to become closer to upper triangular, and ``scale=true`` scales the matrix by its diagonal elements to make rows and columns more equal in norm. The default is ``true`` for both options.
 
@@ -218,7 +219,7 @@
    Returns the eigenvectors of ``A``.
    The ``permute`` and ``scale`` keywords are the same as for :func:`eigfact`.
 
-   For ``SymTridiagonal`` matrices, if the optional vector of eigenvalues ``eigvals`` is specified, returns the specific corresponding eigenvectors.
+   For :func:`SymTridiagonal` matrices, if the optional vector of eigenvalues ``eigvals`` is specified, returns the specific corresponding eigenvectors.
 
 .. function:: eigfact(A,[il,][iu,][vl,][vu,][permute=true,][scale=true])
 
